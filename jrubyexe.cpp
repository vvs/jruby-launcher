--- conflicted
+++ resolved
@@ -44,26 +44,6 @@
 #include <windows.h>
 #include "nbexecloader.h"
 
-<<<<<<< HEAD
-#ifdef JRUBYW
-int WINAPI WinMain(HINSTANCE inst, HINSTANCE previnst, LPSTR cmdline, int cmdshow) {
-    int margc;
-    char** margv;
-    margc = __argc;
-    margv = __argv;
-
-#else /* not JRUBYW */
-int main(int argc, char ** argv) {
-    int margc;
-    char** margv;
-
-    margc = argc;
-    margv = argv;
-
-#endif
-
-    checkLoggingArg(margc, margv, true);
-=======
 #ifdef ATTACH_CONSOLE_BY_DEFAULT
 const char *CON_ATTACH_MSG =
     "\n\nThe launcher has determined that the parent process has a console and will reuse it for its own console output. "
@@ -87,7 +67,6 @@
         logMsg("Console is not attached, assume CONSOLE mode");
     }
 
->>>>>>> 58e20f64
     NBExecLoader loader;
-    return loader.start("jruby.dll", margc - 1, margv + 1, margv[0]);
+    return loader.start("jruby.dll", argc - 1, argv + 1, argv[0]);
 }